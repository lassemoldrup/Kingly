--- conflicted
+++ resolved
@@ -227,40 +227,25 @@
                 tx.send(job).expect("worker channel shouldn't close");
             }
 
-<<<<<<< HEAD
-            for i in 0..num_threads {
-                let res = result_rx.recv().expect("result channel shouldn't close");
-                if let Some(e) = res.evaluation {
-                    result.evaluation = Some(e);
-=======
             let mut iter_evaluation = None;
             for i in 0..num_threads {
                 let res = result_rx.recv().expect("result channel shouldn't close");
                 if let Some(e) = res.evaluation {
                     iter_evaluation = Some(e);
->>>>>>> a61f5809
                     kill_switch.store(true, Ordering::Relaxed);
                 }
                 result.stats = result.stats.combine(res.stats);
                 nodes[i] += res.stats.nodes;
             }
             kill_switch.store(false, Ordering::Relaxed);
-<<<<<<< HEAD
-            let Some(evaluation) = result.evaluation.clone() else {
-=======
             let Some(iter_evaulation) = iter_evaluation else {
->>>>>>> a61f5809
                 break;
             };
             result.evaluation = Some(iter_evaulation.clone());
 
             let hash_full = ((t_table.len() * 1000) / t_table.capacity()) as u32;
             let info = SearchInfo::new_depth(
-<<<<<<< HEAD
-                evaluation,
-=======
                 iter_evaulation,
->>>>>>> a61f5809
                 result.stats,
                 search_start,
                 iteration_start,
