--- conflicted
+++ resolved
@@ -60,20 +60,10 @@
         // Concurrency: The fact that the key cell is stored as `key ^ entry` means we
         // do not need to worry about the key and entry being out of sync.
         match Entry::from_u64(packed_entry) {
-<<<<<<< HEAD
-            Some(_e) => {
-                // TODO: Test other replacement startegies
-                // if entry.entry_score() > e.entry_score() {
-                let new_entry = entry.to_u64();
-                key_cell.store(key ^ new_entry, Ordering::Relaxed);
-                entry_cell.store(new_entry, Ordering::Relaxed);
-                // }
-=======
             Some(_) => {
                 let new_entry = entry.to_u64();
                 key_cell.store(key ^ new_entry, Ordering::Relaxed);
                 entry_cell.store(new_entry, Ordering::Relaxed);
->>>>>>> 8bb79237
             }
             None => {
                 let new_entry = entry.to_u64();
@@ -180,17 +170,6 @@
         res |= (self.depth as u8 as u64) << 40;
         res
     }
-<<<<<<< HEAD
-
-    fn _entry_score(&self) -> i8 {
-        self.depth
-            + match self.bound {
-                Bound::Exact => 1,
-                Bound::Lower | Bound::Upper => 0,
-            }
-    }
-=======
->>>>>>> 8bb79237
 }
 
 /// An enum indicating whether a score is exact, a lower bound, or an upper
