--- conflicted
+++ resolved
@@ -46,10 +46,7 @@
         *self = Self::from_fen(fen)?;
         Ok(())
     }
-<<<<<<< HEAD
-=======
-
->>>>>>> 618fbd5e
+
     /// Makes a move in the position.
     ///
     /// # Panics
